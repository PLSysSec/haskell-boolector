{-|


This module presents Boolector functions via a monadic API similar to Z3's.

Typical usage:

@

@

TODO: this library leaks memory like a firehose, make it less so

-}

{-# language CPP #-}
{-# language GeneralizedNewtypeDeriving #-}
{-# language NoMonomorphismRestriction #-}
{-# language FlexibleContexts #-}

module Boolector ( -- * Boolector monadic computations
                   Boolector
                 , evalBoolector
                 , evalBoolectorTimeout
                  -- ** Boolector state (for incremental solving)
                 , BoolectorState
                 , newBoolectorState
                 , newBoolectorStateWithTimeout
                 , deleteBoolectorState
                 , evalBoolectorWithState
                  -- ** Options and configurations
                 , Option(..)
                 , setOpt
                 , getOpt
                 , SatSolver(..)
                 , setSatSolver
                 -- * SAT/SMT queries
                 , Node
                 , sat
                 , limitedSat
                 , simplify
                 , Status(..)
                 -- ** Assert and assume
                 , assert
                 , assume
                 , failed
                 , fixateAssumptions
                 , resetAssumptions
                 -- ** Variables and constants
                 , var
                 , const
                 -- *** Booleans
                 , bool
                 , true
                 , false
                 -- *** Bit-vectors
                 , zero
                 , one
                 , ones
                 , unsignedInt
                 , signedInt
                 -- *** Arrays
                 , array
                 -- *** Functions
                 , fun
                 , uf
                 -- **** Parameters
                 , param
                 -- ** Operations
                 -- *** Implications and conditionals
                 , implies
                 , iff
                 , cond
                 -- *** Equality checking
                 , eq
                 , ne
                 -- *** Bit flipping, extraction, extension, and reduction
                 , not
                 , neg
                 , redor
                 , redxor
                 , redand
                 , slice
                 , uext
                 , sext
                 , concat
                 -- *** Bit-wise operations
                 , xor
                 , xnor
                 , and
                 , nand
                 , or
                 , nor
                 , sll
                 , srl
                 , sra
                 , rol
                 , ror
                 -- *** Arithmetic operations
                 , add
                 , uaddo
                 , saddo
                 , inc
                 , sub
                 , usubo
                 , ssubo
                 , dec
                 , mul
                 , umulo
                 , smulo
                 , udiv
                 , sdiv
                 , sdivo
                 , urem
                 , srem
                 , smod
                 -- *** Comparison operations
                 , ult
                 , slt
                 , ulte
                 , slte
                 , ugt
                 , sgt
                 , ugte
                 , sgte
                 -- *** Array operations
                 , read
                 , write
                 -- *** Function operations
                 , apply
                 -- ** Accessors
                 , getSort
                 , funGetDomainSort
                 , funGetCodomainSort
                 , getSymbol
                 , getWidth
                 , getIndexWidth
                 , isConst
                 , isVar
                 , isArrayVar
                 , isParam
                 , isBoundParam
                 , isUf
                 , isFun
                 -- ** Models
                 , bvAssignment
                 , unsignedBvAssignment
                 , signedBvAssignment
                 , boolAssignment
                 -- ** Sorts
                 , Sort
                 , boolSort
                 , bitvecSort
                 , funSort
                 , arraySort
                 -- *** Accessors
                 , isEqualSort
                 , isArraySort
                 , isBitvecSort
                 , isFunSort
                 -- * Debug dumping
                 , dumpBtorNode
                 , dumpSmt2Node
                 , dumpBtor
                 , dumpSmt2
                 ) where

import Boolector.Foreign (Option(..), Status(..), Node, Sort)
import qualified Boolector.Foreign as B

import Data.Char (isDigit)
import Control.Monad.State.Strict
import Control.Exception hiding (assert)
import Control.Concurrent

import Prelude hiding (read, not, and, or, const, concat)
import qualified Prelude as Prelude

--
-- Boolector monad
--

-- | Solver state
newtype BoolectorState = BoolectorState { unBoolectorState :: B.Btor }

newtype Boolector a = Boolector { unBoolector :: StateT BoolectorState IO a }
    deriving (Functor, Applicative, Monad, MonadState BoolectorState, MonadIO)

-- | Like 'evalBoolector' but set a timeout in milliseconds.
evalBoolectorTimeout :: Int -> Boolector a -> IO a
<<<<<<< HEAD
evalBoolectorTimeout time action = do
  term <- newMVar 0
  bracket (createBoolectorState term) deleteBoolectorState $ \btorState -> do
    void $ forkIO $ do threadDelay $ time * 1000
                       putMVar term 1 -- this will cause boolector eval to fail if not done
    evalStateT (unBoolector action) btorState
    where createBoolectorState term = do
            btorState@(BoolectorState b) <- newBoolectorState
            B.setTerm b $ \_ -> do
              readMVar term
            return btorState
          deleteBoolectorState btorState = B.delete (unBoolectorState btorState)
=======
evalBoolectorTimeout time action =
  bracket (newBoolectorStateWithTimeout time) deleteBoolectorState $ \btorState ->
    fst `liftM` evalBoolectorWithState btorState action
      `onException` fail "boolector timed out"
>>>>>>> 013ef87d

-- | Evaluate a Boolector action with default configurations.
evalBoolector :: Boolector a -> IO a
evalBoolector action =
  bracket newBoolectorState deleteBoolectorState $ \btorState ->
    fst `liftM` evalBoolectorWithState btorState action

-- | Like 'evalBoolector', but take an explicit starting BoolectorState, and
-- return the final BoolectorState
evalBoolectorWithState :: BoolectorState -> Boolector a -> IO (a, BoolectorState)
evalBoolectorWithState bState act = runStateT (unBoolector act) bState

-- | Create new Boolector state
newBoolectorState :: IO BoolectorState
newBoolectorState = do
  b <- B.new
  B.setOpt b BTOR_OPT_MODEL_GEN 2
  B.setOpt b BTOR_OPT_AUTO_CLEANUP 1
  return $ BoolectorState b

-- | Create new Boolector state, all computations in this state will be subject
-- to a timeout
newBoolectorStateWithTimeout :: Int -> IO BoolectorState
newBoolectorStateWithTimeout time = do
  term <- newMVar 0
  btorState@(BoolectorState b) <- newBoolectorState
  B.setTerm b $ \_ -> do
    readMVar term
  void $ forkIO $ do threadDelay $ time * 1000
                     putMVar term 1 -- this will cause boolector eval to fail if not done
  return btorState

-- | Delete a Boolector state
deleteBoolectorState :: BoolectorState -> IO ()
deleteBoolectorState bState = B.delete (unBoolectorState bState)

-- | Set option. See btortypes.h
setOpt :: Option -> Int -> Boolector ()
setOpt = liftBoolector2 B.setOpt

-- | Get option. See btortypes.h
getOpt :: Option -> Boolector Int
getOpt = liftBoolector1 B.getOpt

-- | Which sat solver to use.
data SatSolver = Lingeling
               | PicoSAT
               | MiniSAT
               deriving Show

-- | Set the SAT solver to use. Returns 'True' if sucessfull.
setSatSolver :: SatSolver -> Boolector Bool
setSatSolver solver = do
  i <- liftBoolector1 B.setSatSolver (show solver)
  return (i /= 0)

-- | Add a constraint.
assert :: Node -> Boolector ()
assert = liftBoolector1 B.assert

-- | Add an assumption.
assume :: Node -> Boolector ()
assume = liftBoolector1 B.assume

-- | Determine if assumption node is a failed assumption.
failed :: Node -> Boolector Bool
failed = liftBoolector1 B.failed

-- | Add all assumptions as assertions.
fixateAssumptions :: Boolector ()
fixateAssumptions = liftBoolector0 B.fixateAssumptions

-- | Resets all added assumptions.
resetAssumptions :: Boolector ()
resetAssumptions = liftBoolector0 B.resetAssumptions

-- | Solve an input formula.
sat :: Boolector Status
sat = liftBoolector0 B.sat

-- | Solve an input formula and limit the search by the number of lemmas
-- generated and the number of conflicts encountered by the underlying
-- SAT solver.
limitedSat :: Int -- ^ Limit for lemmas on demand (-1 unlimited).
           -> Int -- ^ Conflict limit for SAT solver (-1 unlimited).
           -> Boolector Status
limitedSat = liftBoolector2 B.limitedSat

-- | Simplify current input formula.
simplify :: Boolector Status
simplify = liftBoolector0 B.sat

--
-- Expressions
--

-- | Like true and false
bool :: Bool -> Boolector Node
bool True  = true
bool False = false

-- | Create constant true. This is represented by the bit vector constant one
-- with bit width one.
true :: Boolector Node
true = liftBoolector0 B.true

-- | Create bit vector constant zero with bit width one.
false :: Boolector Node
false = liftBoolector0 B.false

-- | Create bit vector constant representing the bit vector ``bits``.
const :: String -> Boolector Node
const = liftBoolector1 B.const

-- | Create bit vector constant zero of sort ``sort``.
zero :: Sort -> Boolector Node
zero = liftBoolector1 B.zero

-- | Create bit vector constant of sort ``sort``, where each bit is set to one.
ones :: Sort -> Boolector Node
ones = liftBoolector1 B.ones

-- | Create bit vector constant one of sort ``sort``.
one :: Sort -> Boolector Node
one = liftBoolector1 B.one

-- |  Create bit vector constant representing the unsigned integer ``u`` of
-- sort ``sort``.
--
-- The constant is obtained by either truncating bits or by unsigned extension
-- (padding with zeroes).
unsignedInt :: Integer -> Sort -> Boolector Node
unsignedInt i sort = liftBoolector2 B.unsignedInt (fromIntegral i) sort

-- | Create bit vector constant representing the signed integer ``i`` of sort
-- ``sort``.
--
-- The constant is obtained by either truncating bits or by
-- signed extension (padding with ones).
signedInt :: Integer -> Sort -> Boolector Node
signedInt i sort = liftBoolector2 B.int (fromIntegral i) sort

-- | Create a bit vector variable of sort ``sort``.
var :: Sort -> String -> Boolector Node
var = liftBoolector2 B.var

-- | Create the one's complement of bit vector ``node``.
not :: Node -> Boolector Node
not = liftBoolector1 B.not

-- | Create the two's complement of bit vector ``node``.
neg :: Node -> Boolector Node
neg = liftBoolector1 B.neg

-- | Create *or* reduction of node ``node``.
--
-- All bits of node ``node`` are combined by a Boolean *or*.
redor :: Node -> Boolector Node
redor = liftBoolector1 B.redor

-- | Create *xor* reduction of node ``node``.
--
-- All bits of ``node`` are combined by a Boolean *xor*.
redxor :: Node -> Boolector Node
redxor = liftBoolector1 B.redxor

-- | Create *and* reduction of node ``node``.
--
-- All bits of ``node`` are combined by a Boolean *and*.
redand :: Node -> Boolector Node
redand = liftBoolector1 B.redand

-- | Create a bit vector slice of ``node`` from index ``upper`` to index ``lower``.
slice :: Node
      -> Int -- ^ Upper index which must be greater than or equal to zero, and less than the bit width of ``node``.
      -> Int -- ^ Lower index which must be greater than or equal to zero, and less than or equal to ``upper``.
      -> Boolector Node
slice = liftBoolector3 B.slice

-- | Create unsigned extension.
--
-- The bit vector ``node`` is padded with ``width`` * zeroes.
uext :: Node -> Int -> Boolector Node
uext = liftBoolector2 B.uext

-- | Create signed extension.
--
-- The bit vector ``node`` is padded with ``width`` bits where the value
-- depends on the value of the most significant bit of node ``n``.
sext :: Node -> Int -> Boolector Node
sext = liftBoolector2 B.sext

-- | Create the concatenation of two bit vectors.
concat :: Node -> Node -> Boolector Node
concat = liftBoolector2 B.concat

-- | Create boolean implication.
implies :: Node -> Node -> Boolector Node
implies = liftBoolector2 B.implies

-- | Create Boolean equivalence.
iff :: Node -> Node -> Boolector Node
iff = liftBoolector2 B.iff

-- | Create bit vector or array equality.
--
-- Both operands are either bit vectors with the same bit width or arrays
-- of the same type.
eq :: Node -> Node -> Boolector Node
eq = liftBoolector2 B.eq

-- | Create bit vector or array inequality.
--
-- Both operands are either bit vectors with the same bit width or arrays
-- of the same type.
ne :: Node -> Node -> Boolector Node
ne = liftBoolector2 B.ne

-- | Create an if-then-else.
--
-- If condition ``n_cond`` is true, then ``n_then`` is returned, else ``n_else``
-- is returned.
-- Nodes ``n_then`` and ``n_else`` must be either both arrays or both bit vectors.
cond :: Node -- ^ Condition
     -> Node -- ^ Then node
     -> Node -- ^ Else node
     -> Boolector Node
cond = liftBoolector3 B.cond

--
-- Bit-wise operations.
--

-- | Create a bit vector *xor*.
xor :: Node -> Node -> Boolector Node
xor = liftBoolector2 B.xor

-- | Create a bit vector *xnor*.
xnor :: Node -> Node -> Boolector Node
xnor = liftBoolector2 B.xnor

-- | Create a bit vector *and*.
and  :: Node -> Node -> Boolector Node
and  = liftBoolector2 B.and

-- | Create a bit vector *nand*.
nand :: Node -> Node -> Boolector Node
nand = liftBoolector2 B.nand

-- | Create a bit vector *or*.
or :: Node -> Node -> Boolector Node
or = liftBoolector2 B.or

-- | Create a bit vector *nor*.
nor :: Node -> Node -> Boolector Node
nor = liftBoolector2 B.nor

-- | Create a logical shift left.
--
-- Given node ``n1``, the value it represents is the number of zeroes shifted
-- into node ``n0`` from the right.
sll :: Node -- ^ First bit vector operand where the bit width is a power of two and greater than 1.
    -> Node -- ^ Second bit vector operand with bit width log2 of the bit width of ``n0``.
    -> Boolector Node
sll = liftBoolector2 B.sll

-- | Create a logical shift right.
--
-- Given node ``n1``, the value it represents is the number of zeroes shifted
-- into node ``n0`` from the left.
srl :: Node -- ^ First bit vector operand where the bit width is a power of two and greater than 1.
    -> Node -- ^ Second bit vector operand with bit width log2 of the bit width of ``n0``.
    -> Boolector Node
srl = liftBoolector2 B.srl

-- | Create an arithmetic shift right.
--
-- Analogously to 'srl', but whether zeroes or ones are shifted in depends on
-- the most significant bit of ``n0``.
sra :: Node -- ^ First bit vector operand where the bit width is a power of two and greater than 1.
    -> Node -- ^ Second bit vector operand with bit width log2 of the bit width of ``n0``.
    -> Boolector Node
sra = liftBoolector2 B.sra

-- | Create a rotate left.
--
-- Given bit vector node ``n1``, the value it represents is the number of bits
-- by which node ``n0`` is rotated to the left.
rol :: Node -- ^ First bit vector operand where the bit width is a power of two and greater than 1.
    -> Node -- ^ Second bit vector operand with bit width log2 of the bit width of ``n0``.
    -> Boolector Node
rol = liftBoolector2 B.rol

-- | Create a rotate right.
--
-- Given bit vector node ``n1``, the value it represents is the number of bits by
-- which node ``n0`` is rotated to the right.
ror :: Node -- ^ First bit vector operand where the bit width is a power of two and greater than 1.
    -> Node -- ^ Second bit vector operand with bit width log2 of the bit width of ``n0``.
    -> Boolector Node
ror = liftBoolector2 B.ror

--
-- Arithmetic operations.
--

-- | Create bit vector addition.
add :: Node -> Node -> Boolector Node
add = liftBoolector2 B.add

-- | Create an unsigned bit vector addition overflow detection.
uaddo :: Node -> Node -> Boolector Node
uaddo = liftBoolector2 B.uaddo

-- | Create a signed bit vector addition overflow detection.
saddo :: Node -> Node -> Boolector Node
saddo = liftBoolector2 B.saddo

-- | Create bit vector expression that increments bit vector ``node`` by one.
inc :: Node ->  Boolector Node
inc = liftBoolector1 B.inc

-- | Create a bit vector subtraction.
sub :: Node -> Node -> Boolector Node
sub = liftBoolector2 B.sub

-- | Create an unsigned bit vector subtraction overflow detection.
usubo :: Node -> Node -> Boolector Node
usubo = liftBoolector2 B.usubo

-- | Create a signed bit vector subtraction overflow detection.
ssubo :: Node -> Node -> Boolector Node
ssubo = liftBoolector2 B.ssubo

-- | Create bit vector expression that decrements bit vector ``node`` by one.
dec :: Node -> Boolector Node
dec = liftBoolector1 B.dec

-- | Create a bitvector multiplication.
mul :: Node -> Node -> Boolector Node
mul = liftBoolector2 B.mul

-- | Create an unsigned bit vector multiplication overflow detection.
umulo :: Node -> Node -> Boolector Node
umulo = liftBoolector2 B.umulo

-- | Create signed multiplication overflow detection.
smulo :: Node -> Node -> Boolector Node
smulo = liftBoolector2 B.smulo

-- | Create unsigned division.
udiv :: Node -> Node -> Boolector Node
udiv = liftBoolector2 B.udiv

-- | Create signed division.
sdiv :: Node -> Node -> Boolector Node
sdiv = liftBoolector2 B.sdiv

-- | Create a signed bit vector division overflow detection.
sdivo :: Node -> Node -> Boolector Node
sdivo = liftBoolector2 B.sdivo

-- | Create an unsigned remainder.
urem :: Node -> Node -> Boolector Node
urem = liftBoolector2 B.urem

-- | Create a signed remainder.
srem :: Node -> Node -> Boolector Node
srem = liftBoolector2 B.srem

-- | Create a, signed remainder where its sign matches the sign of the divisor.
smod :: Node -> Node -> Boolector Node
smod = liftBoolector2 B.smod

--
-- Comparison operations.
--

-- | Create an unsigned less than.
ult :: Node -> Node -> Boolector Node
ult = liftBoolector2 B.ult

-- | Create a signed less than.
slt :: Node -> Node -> Boolector Node
slt = liftBoolector2 B.slt

-- | Create an unsigned less than or equal.
ulte :: Node -> Node -> Boolector Node
ulte = liftBoolector2 B.ulte

-- | Create a signed less than or equal.
slte :: Node -> Node -> Boolector Node
slte = liftBoolector2 B.slte

-- | Create an unsigned greater than.
ugt :: Node -> Node -> Boolector Node
ugt = liftBoolector2 B.ugt

-- | Create a signed greater than.
sgt :: Node -> Node -> Boolector Node
sgt = liftBoolector2 B.sgt

-- | Create an unsigned greater than or equal.
ugte :: Node -> Node -> Boolector Node
ugte = liftBoolector2 B.ugte

-- | Create a signed greater than or equal.
sgte :: Node -> Node -> Boolector Node
sgte = liftBoolector2 B.sgte

--
-- Array operations
--

-- | Create a one-dimensional bit vector array with sort ``sort``.
--
-- The name must be unique.
array :: Sort -> String -> Boolector Node
array = liftBoolector2 B.array

-- | Create a read on array ``n_array`` at position ``n_index``.
read :: Node -- ^ Array operand.
     -> Node -- ^ Bit vector index. The bit width of ``n_index`` must have the same bit width as the indices of ``n_array``.
     -> Boolector Node
read = liftBoolector2 B.read

-- | Create a write on array ``n_array`` at position ``n_index`` with value
-- ``n_value``.
--
-- The array is updated at exactly one position, all other elements remain
-- unchanged. The bit width of ``n_index`` must be the same as the bit width of
-- the indices of ``n_array``. The bit width of ``n_value`` must be the same as
-- the bit width of the elements of ``n_array``.
write :: Node -- ^ Array operand.
      -> Node -- ^ Bit vector index.
      -> Node -- ^ Bit vector value.
      -> Boolector Node
write = liftBoolector3 B.write

--
-- Functions
--

-- | Create an uninterpreted function with sort ``sort``.
--
-- The name must be unique.
uf :: Sort -> String -> Boolector Node
uf = liftBoolector2 B.uf


-- | Create function parameter of sort ``sort``.
--
-- This kind of node is used to create parameterized expressions, which are
-- used to create functions. Once a parameter is bound to a function, it
-- cannot be re-used in other functions.
param :: Sort -> String -> Boolector Node
param = liftBoolector2 B.param

-- | Create a function with body ``node`` parameterized over parameters
-- ``param_nodes``.
--
-- This kind of node is similar to macros in the SMT-LIB standard 2.0.
-- Note that as soon as a parameter is bound to a function, it can not be
-- reused in other functions.
-- Call a function via 'apply'.
fun :: [Node] -- ^ Parameters of function.
    -> Node   -- ^ Function body parameterized over ``param_nodes``.
    -> Boolector Node
fun = liftBoolector2 B.fun

-- | Create a function application on function ``n_fun`` with arguments
-- ``arg_nodes``.
apply :: [Node] -- ^ Arguments to be applied.
      -> Node   -- ^ Number of arguments to be applied.
      -> Boolector Node
apply = liftBoolector2 B.apply


--
-- Accessors
--

-- | Get the sort of given ``node``. The result does not have to be released.
getSort :: Node -> Boolector Sort
getSort = liftBoolector1 B.getSort

-- | Get the domain sort of given function node ``node``.
--
-- The result does not have to be released.
funGetDomainSort :: Node -> Boolector Sort
funGetDomainSort = liftBoolector1 B.funGetDomainSort

-- | Get the codomain sort of given function node ``node``.
--
-- The result does not have to be released.
funGetCodomainSort :: Node -> Boolector Sort
funGetCodomainSort = liftBoolector1 B.funGetCodomainSort

-- | Get the symbol of an expression.
getSymbol :: Node -> Boolector String
getSymbol = liftBoolector1 B.getSymbol

-- | Get the bit width of an expression.
--
-- If the expression is an array, it returns the bit width of the array
-- elements.
-- If the expression is a function, it returns the bit width of the function's
-- return value.
getWidth :: Node -> Boolector Int
getWidth = liftBoolector1 B.getWidth

-- | Get the bit width of indices of ``n_array``.
getIndexWidth :: Node -> Boolector Int
getIndexWidth = liftBoolector1 B.getIndexWidth

-- | Determine if given node is a constant node.
isConst :: Node -> Boolector Bool
isConst = liftBoolector1 B.isConst

-- | Determine if given node is a bit vector variable.
isVar :: Node -> Boolector Bool
isVar = liftBoolector1 B.isVar

-- | Determine if given node is an array node.
isArrayVar :: Node -> Boolector Bool
isArrayVar = liftBoolector1 B.isArrayVar

-- | Determine if given node is a parameter node.
isParam :: Node -> Boolector Bool
isParam = liftBoolector1 B.isParam

-- | Determine if given parameter node is bound by a function.
isBoundParam :: Node -> Boolector Bool
isBoundParam = liftBoolector1 B.isBoundParam

-- | Determine if given node is an uninterpreted function node.
isUf :: Node -> Boolector Bool
isUf = liftBoolector1 B.isUf

-- | Determine if given node is a function node.
isFun :: Node -> Boolector Bool
isFun = liftBoolector1 B.isFun


--
-- Models.
--

-- | Generate an assignment string for bit vector expression if
-- boolector_sat has returned BOOLECTOR_SAT and model generation has been
-- enabled.
--
-- The expression can be an arbitrary bit vector expression which
-- occurs in an assertion or current assumption. The assignment string has to
-- be freed by 'freeBvAssignment'.
bvAssignment :: Node -> Boolector String
bvAssignment = liftBoolector1 B.bvAssignment

-- | Get unsigned integer value from model.
unsignedBvAssignment :: Node -> Boolector Integer
unsignedBvAssignment node = do
  str <- bvAssignment node
  when (Prelude.not $ all isDigit str) $ error $ "getModelVal: not numeric: " ++ str
  liftIO $ evaluate $ foldl (\ n c -> 2 * n + Prelude.read [c]) 0 str

-- | Get signed integer value from model.
signedBvAssignment :: Node -> Boolector Integer
signedBvAssignment node = do
    val <- unsignedBvAssignment node
    w <- getWidth node
    let max_signed_w = 2 ^ pred w
    return $ if val >= max_signed_w
                then val - (2*max_signed_w)
                else val

-- | Get Boolean value from model.
boolAssignment :: Node -> Boolector Bool
boolAssignment node = do
    str <- bvAssignment node
    liftIO $ evaluate $ case str of
        "0" -> False
        "1" -> True
        _   -> error $ "boolAssignment: not boolean: " ++ str

--
-- Sorts
--


-- | Create Boolean sort.
boolSort :: Boolector Sort
boolSort = liftBoolector0 B.boolSort

-- | Create bit vector sort of bit width ``width``.
bitvecSort :: Int -> Boolector Sort
bitvecSort = liftBoolector1 B.bitvecSort

-- | Create function sort.
funSort :: [Sort] -> Sort -> Boolector Sort
funSort = liftBoolector2 B.funSort

-- | Create array sort.
arraySort :: Sort -> Sort -> Boolector Sort
arraySort = liftBoolector2 B.arraySort

-- | Determine if ``n0`` and ``n1`` have the same sort or not.
isEqualSort :: Node -> Node -> Boolector Bool
isEqualSort = liftBoolector2 B.isEqualSort

-- | Determine if ``sort`` is an array sort.
isArraySort :: Sort -> Boolector Bool
isArraySort = liftBoolector1 B.isArraySort

-- | Determine if ``sort`` is a bit-vector sort.
isBitvecSort :: Sort -> Boolector Bool
isBitvecSort = liftBoolector1 B.isBitvecSort

-- | Determine if ``sort`` is a function sort.
isFunSort :: Sort -> Boolector Bool
isFunSort = liftBoolector1 B.isFunSort


--
-- Dumping
--

-- | Recursively dump ``node`` to file in BTOR_ format.
dumpBtorNode :: FilePath -> Node -> Boolector ()
dumpBtorNode path node = do
  file <- liftIO $ B.fopen path "w"
  liftBoolector2 B.dumpBtorNode file node

-- | Recursively dump ``node`` to file in `SMT-LIB v2`_ format.
dumpSmt2Node :: FilePath -> Node -> Boolector ()
dumpSmt2Node path node = do
  file <- liftIO $ B.fopen path "w"
  liftBoolector2 B.dumpSmt2Node file node

-- | Dump formula to file in BTOR_ format.
dumpBtor :: FilePath -> Boolector ()
dumpBtor path = do
  file <- liftIO $ B.fopen path "w"
  liftBoolector1 B.dumpBtor file

-- | Dumps formula to file in `SMT-LIB v2`_ format.
dumpSmt2 :: FilePath -> Boolector ()
dumpSmt2 path = do
  file <- liftIO $ B.fopen path "w"
  liftBoolector1 B.dumpSmt2 file

--
-- Helpers
--

liftBoolector0 :: (B.Btor -> IO a) -> Boolector a
liftBoolector0 f = do
  s <- get
  liftIO $ f (unBoolectorState s)

liftBoolector1 :: (B.Btor -> a -> IO b) -> a -> Boolector b
liftBoolector1 f x1 = do
  s <- get
  liftIO $ f (unBoolectorState s) x1

liftBoolector2 :: (B.Btor -> a -> b -> IO c) -> a -> b -> Boolector c
liftBoolector2 f x1 x2 = do
  s <- get
  liftIO $ f (unBoolectorState s) x1 x2

liftBoolector3 :: (B.Btor -> a -> b -> c -> IO d) -> a -> b -> c -> Boolector d
liftBoolector3 f x1 x2 x3 = do
  s <- get
  liftIO $ f (unBoolectorState s) x1 x2 x3<|MERGE_RESOLUTION|>--- conflicted
+++ resolved
@@ -188,25 +188,9 @@
 
 -- | Like 'evalBoolector' but set a timeout in milliseconds.
 evalBoolectorTimeout :: Int -> Boolector a -> IO a
-<<<<<<< HEAD
-evalBoolectorTimeout time action = do
-  term <- newMVar 0
-  bracket (createBoolectorState term) deleteBoolectorState $ \btorState -> do
-    void $ forkIO $ do threadDelay $ time * 1000
-                       putMVar term 1 -- this will cause boolector eval to fail if not done
-    evalStateT (unBoolector action) btorState
-    where createBoolectorState term = do
-            btorState@(BoolectorState b) <- newBoolectorState
-            B.setTerm b $ \_ -> do
-              readMVar term
-            return btorState
-          deleteBoolectorState btorState = B.delete (unBoolectorState btorState)
-=======
 evalBoolectorTimeout time action =
   bracket (newBoolectorStateWithTimeout time) deleteBoolectorState $ \btorState ->
     fst `liftM` evalBoolectorWithState btorState action
-      `onException` fail "boolector timed out"
->>>>>>> 013ef87d
 
 -- | Evaluate a Boolector action with default configurations.
 evalBoolector :: Boolector a -> IO a
